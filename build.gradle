/*
 * Copyright (c) 2012, the authors.
 *
 *   This file is part of 'Nextflow'.
 *
 *   Nextflow is free software: you can redistribute it and/or modify
 *   it under the terms of the GNU General Public License as published by
 *   the Free Software Foundation, either version 3 of the License, or
 *   (at your option) any later version.
 *
 *   Nextflow is distributed in the hope that it will be useful,
 *   but WITHOUT ANY WARRANTY; without even the implied warranty of
 *   MERCHANTABILITY or FITNESS FOR A PARTICULAR PURPOSE.  See the
 *   GNU General Public License for more details.
 *
 *   You should have received a copy of the GNU General Public License
 *   along with Nextflow.  If not, see <http://www.gnu.org/licenses/>.
 */

apply plugin: 'groovy'
<<<<<<< HEAD

ext.codenarcSources = ['src/main/groovy']
ext.codenarcRuleSetFiles = [ 'config/codenarc.groovy' ]
apply from: 'http://dl.bintray.com/content/evgenyg/GradleScripts/CodeNarc.gradle'
version = '0.2.1'
=======
version = '0.2.2'
>>>>>>> e6e46a1b

repositories {
    flatDir(dirs: file('lib'))
    mavenCentral()
}

dependencies {

    groovy module ('org.codehaus.groovy:groovy-all:2.1.2')

    compile (
            'org.codehaus.gpars:gpars:1.0.0',
            'org.slf4j:slf4j-api:1.7.2',
            'org.slf4j:jcl-over-slf4j:1.7.2',
            'org.slf4j:jul-to-slf4j:1.7.2',
            'org.slf4j:log4j-over-slf4j:1.7.2',
            'ch.qos.logback:logback-classic:1.0.9',
            'ch.qos.logback:logback-core:1.0.9',
            'commons-lang:commons-lang:2.6',
            'commons-io:commons-io:2.4',
            'com.google.guava:guava:13.0.1',
            'com.beust:jcommander:1.30',
            'jline:jline:2.9',
            'org.fusesource.jansi:jansi:1.9'
    )

    testCompile ('org.spockframework:spock-core:0.7-groovy-2.0')

}



/*
 * print out the runtime classpath
 */
task classpathRuntime(dependsOn: configurations.runtime) << {

    String home = System.properties['user.home']
    def libs = configurations.compile.collect {File file -> file.absolutePath ?.replace(home,'$HOME')}
    println libs.join(':')

}

/*
 * print out the compile classpath
 */
task classpathCompile(dependsOn: configurations.compile) << {

    String home = System.properties['user.home']
    def libs = configurations.compile.collect {File file -> file.absolutePath ?.replace(home,'$HOME')}
    println libs.join(':')

}


/*
 * Update the build timestamp in the source source file
 */
task buildInfo << {

    def file = new File('./src/main/groovy/nextflow/Const.groovy')
    def buildNum = 0
    def src = file.text
    src.find(/APP_BUILDNUM *= *([0-9]*)/) { buildNum = it[1]?.toInteger()+1 }
    src = src.replaceAll('APP_VER *= *"[0-9\\.]+"', "APP_VER = \"${version}\"" as String)
    src = src.replaceAll('APP_TIMESTAMP *= *[0-9]*', "APP_TIMESTAMP = ${System.currentTimeMillis()}" as String)
    if( buildNum ) {
        src = src.replaceAll('APP_BUILDNUM *= *[0-9]*', "APP_BUILDNUM = ${buildNum}" as String)
    }
    else {
        println "WARN: Unable to find current build number"
    }
    file.text = src


}

/*
 * Compile sources and copies all libs to target directory
 */
task compile(type: Copy) {
    dependsOn buildInfo, compileJava, compileGroovy, processResources

    into "$buildDir/dependency-libs"
    from configurations.runtime
}


/*
 * Create the distribution stage folder i.e. creates a folder containing everythinh
 * have to be included in the distribution package
 */

task stage( type: Copy ) {
    dependsOn jar, javadoc, groovydoc

    // clean the target directory before create
    def target = file("$buildDir/stage/nextflow-$version")
    target.parentFile.deleteDir()
    target.mkdirs()

    destinationDir target

    // copy the launch script
    into('.') {
        from ('./nextflow.sh') // { exclude 'circo' }
        //rename { String fileName -> fileName.replace('circo.sh', 'circo') }
    }

    // copy application - and - runtime dependencies jars
    into('libs') {
        from "$buildDir/libs/nextflow-${version}.jar"
        from configurations.runtime
    }

    // still some stuff
    into('src') { from './src/main' }
    into('docs') { from '$buildDir/docs/groovydoc/'}

}

/*
 * Creates the Zip distribution file
 */
task distZip(type: Zip) {
    dependsOn stage
    from "$buildDir/stage/"
}

/*
 * creates the Tar distribution file
 */
task distTar(type: Tar) {
    dependsOn stage
    compression = Compression.GZIP
    from "$buildDir/stage/"
}


task dist() {
    dependsOn distZip, distTar
}

/*
 * Print the distribution file name when distXxx task completes
 */
gradle.taskGraph.afterTask { Task task, TaskState state ->
    if (task == distTar && !state.failure) { println "\n** TAR: ${relativePath(distTar.archivePath)}\n\n"}
    if (task == distZip && !state.failure) { println "\n** ZIP: ${relativePath(distZip.archivePath)}\n\n"}
}

/*
 * Create a self-contained executable jar
 */

def oneJarShellStub = "./one-jar/launcher.stub"
def oneJarLibPath = "./one-jar/one-jar-ant-task-0.97.jar"
def oneJarTempPath = "$buildDir/tmp/nextflow-${version}.run.jar"
def oneJarDistPath = "$buildDir/distributions/nextflow.run"

task packOneJar(dependsOn: compile) << {


    def appMainClass = 'nextflow.script.CliRunner'

    ant.taskdef (
            name:"one-jar",
            classname:"com.simontuffs.onejar.ant.OneJarTask",
            classpath: oneJarLibPath,
            onerror: "report"
    )

    ant.delete( dir: oneJarTempPath )
    ant."one-jar"( destfile: oneJarTempPath ) {
        delegate.manifest {
            attribute( name: 'One-Jar-Main-Class', value: appMainClass )
            attribute( name: 'One-Jar-URL-Factory', value: "com.simontuffs.onejar.JarClassLoader\$OneJarURLFactory" )
        }

        delegate.main {
            fileset( dir: "$buildDir/classes/main" )
            fileset( dir: "$buildDir/resources/main" )
        }

        lib {
            fileset dir: "$buildDir/dependency-libs"
        }
    }


    /*
     * Create the bash startup file
     */

    def distFile = new File(oneJarDistPath).absoluteFile
    if( !distFile.getParentFile().exists() ) { distFile.getParentFile().mkdirs()  }
    if( distFile.exists() ) distFile.delete()

    def out = new FileOutputStream(oneJarDistPath);
    out << new FileInputStream(oneJarShellStub)
    out << new FileInputStream(oneJarTempPath)

    "chmod +x ${distFile}".execute()

    // copy also the plain jar
    ant.echo( "Nextflow executable created. Launch with: '$oneJarDistPath'" )
    ant.echo( "Done" );

}

task uploadOnejar ( type: Copy, dependsOn: packOneJar ) {
    dependsOn packOneJar

    from oneJarDistPath
    into '/Users/ptommaso/Dropbox/Public/nextflow/'

}


<|MERGE_RESOLUTION|>--- conflicted
+++ resolved
@@ -18,15 +18,12 @@
  */
 
 apply plugin: 'groovy'
-<<<<<<< HEAD
 
 ext.codenarcSources = ['src/main/groovy']
 ext.codenarcRuleSetFiles = [ 'config/codenarc.groovy' ]
 apply from: 'http://dl.bintray.com/content/evgenyg/GradleScripts/CodeNarc.gradle'
-version = '0.2.1'
-=======
+
 version = '0.2.2'
->>>>>>> e6e46a1b
 
 repositories {
     flatDir(dirs: file('lib'))
