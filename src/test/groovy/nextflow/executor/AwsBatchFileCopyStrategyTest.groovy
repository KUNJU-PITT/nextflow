package nextflow.executor
import java.nio.file.Paths

import nextflow.processor.TaskBean
import spock.lang.Specification
import test.TestHelper

class AwsBatchFileCopyStrategyTest extends Specification {

    def 'should strip out file/folder name from target S3 path' () {
        given:
        def OUTPUTS = ["outputs_*","final_folder"]
        def TARGET =  Paths.get('/data/results')
        def FILE = Paths.get('/some/data/nobel_prize_results.gz')
        def EXIT = Paths.get('/some/path/.exitcode')
        def RUN = Paths.get('/some/data/.command.run')
        def copy = new AwsBatchFileCopyStrategy(Mock(TaskBean), new AwsOptions())
        expect:
        copy.touchFile(RUN) == "echo start | aws s3 cp - s3://some/data/.command.run"
        copy.copyFile("nobel_prize_results.gz",Paths.get("/some/data/nobel_prize_results.gz")) == "nxf_s3_upload nobel_prize_results.gz s3://some/data"
        copy.exitFile(EXIT) == "| aws s3 cp - s3://some/path/.exitcode || true"
        copy.getUnstageOutputFilesScript(OUTPUTS,TARGET) == "\nnxf_s3_upload 'outputs_*' s3://data/results || true\nnxf_s3_upload 'final_folder' s3://data/results || true"
        copy.stageInputFile(FILE, 'foo.txt') == 'aws s3 cp --quiet s3://some/data/nobel_prize_results.gz foo.txt'
    }

    def 'should check the beforeScript' () {

        given:
        def bean = Mock(TaskBean)
        def opts = Mock(AwsOptions)
        def copy = Spy(AwsBatchFileCopyStrategy, constructorArgs: [bean, opts])

        when:
        def script = copy.getBeforeStartScript()
        then:
        1 * opts.getAwsCli() >> 'aws'
        1 * opts.getStorageClass() >> null
        1 * opts.getStorageEncryption() >> null
<<<<<<< HEAD
        1 * copy.getEnvScript() >>  null

        script == '''
                # aws helper
                nxf_s3_upload() {
                    local pattern=$1
                    local s3path=$2
                    for name in $(eval "ls -d $pattern");do
                      if [[ -d "$name" ]]; then
                        aws s3 cp $name $s3path/$name --quiet --recursive --storage-class STANDARD
                      else
                        aws s3 cp $name $s3path/$name --quiet --storage-class STANDARD
                      fi
                  done
                }
=======
>>>>>>> 635652f3

        script ==   '''
                    # aws helper
                    nxf_s3_upload() {
                        local pattern=$1
                        local s3path=$2
                        for name in $pattern;do
                          if [[ -d "$name" ]]; then
                            aws s3 cp $name $s3path/$name --quiet --recursive --storage-class STANDARD
                          else
                            aws s3 cp $name $s3path/$name --quiet --storage-class STANDARD
                          fi
                      done
                    }
                    '''.stripIndent()

        when:
        script = copy.getBeforeStartScript()
        then:
        1 * opts.getAwsCli() >> '/foo/aws'
        1 * opts.getStorageClass() >> 'REDUCED_REDUNDANCY'
        2 * opts.getStorageEncryption() >> 'AES256'

        script == '''
                # aws helper
                nxf_s3_upload() {
                    local pattern=$1
                    local s3path=$2
                    for name in $(eval "ls -d $pattern");do
                      if [[ -d "$name" ]]; then
                        /foo/aws s3 cp $name $s3path/$name --quiet --recursive --sse AES256 --storage-class REDUCED_REDUNDANCY
                      else
                        /foo/aws s3 cp $name $s3path/$name --quiet --sse AES256 --storage-class REDUCED_REDUNDANCY
                      fi
                  done
                }
            '''.stripIndent()
    }

    def 'should return env variables' () {

        given:
        def ENV = [FOO: 'hola', BAR:'world', PATH:'xxx']
        def bean = Mock(TaskBean)
        def opts = Mock(AwsOptions)
        def copy = Spy(AwsBatchFileCopyStrategy, constructorArgs: [bean, opts])

        when:
        def script = copy.getEnvScript(ENV)
        then:
        // note: PATH is always removed
        opts.getRemoteBinDir() >> null
        opts.getCliPath() >> null
        script == '''
            export BAR="world"
            export FOO="hola"
            '''.stripIndent().leftTrim()

        when:
        script = copy.getEnvScript(ENV)
        then:
        opts.getRemoteBinDir() >> '/foo/bar'
        opts.getAwsCli() >> 'aws'
        script == '''
            aws s3 cp --recursive --quiet s3://foo/bar $PWD/nextflow-bin
            chmod +x $PWD/nextflow-bin/*
            export PATH=$PWD/nextflow-bin:$PATH
            export BAR="world"
            export FOO="hola"
            '''.stripIndent().leftTrim()

        when:
        script = copy.getEnvScript(ENV)
        then:
        opts.getAwsCli() >> '/conda/bin/aws'
        opts.getRemoteBinDir() >> '/foo/bar'
        script == '''
            /conda/bin/aws s3 cp --recursive --quiet s3://foo/bar $PWD/nextflow-bin
            chmod +x $PWD/nextflow-bin/*
            export PATH=$PWD/nextflow-bin:$PATH
            export BAR="world"
            export FOO="hola"
            '''.stripIndent().leftTrim()

        when:
        script = copy.getEnvScript(ENV)
        then:
        opts.getAwsCli() >> '/conda/bin/aws'
        opts.getRemoteBinDir() >> '/foo/bar'
        opts.getRegion() >> 'eu-west-1'
        script == '''
            /conda/bin/aws s3 cp --recursive --quiet s3://foo/bar $PWD/nextflow-bin
            chmod +x $PWD/nextflow-bin/*
            export PATH=$PWD/nextflow-bin:$PATH
            export BAR="world"
            export FOO="hola"
            '''.stripIndent().leftTrim()

    }


    def 'should return stage input input file'() {
        given:
        def file = TestHelper.createInMemTempFile('foo.txt')
        def folder = TestHelper.createInMemTempDir()

        def bean = Mock(TaskBean)
        def opts = Spy(AwsOptions)
        def copy = new AwsBatchFileCopyStrategy(bean, opts)

        when:
        def script = copy.stageInputFile( file, 'bar.txt')
        then:
        1 * opts.getCliPath() >> null
        script == "aws s3 cp --quiet s3:/$file bar.txt" as String

        when:
        script = copy.stageInputFile( folder, 'bar')
        then:
        1 * opts.getCliPath() >> null
        script == "aws s3 cp --quiet --recursive s3:/$folder bar" as String


        when:
        script = copy.stageInputFile( folder, 'bar')
        then:
        1 * opts.getCliPath() >> '/home/bin/aws'
        script == "/home/bin/aws s3 cp --quiet --recursive s3:/$folder bar" as String
    }
    
}<|MERGE_RESOLUTION|>--- conflicted
+++ resolved
@@ -36,31 +36,13 @@
         1 * opts.getAwsCli() >> 'aws'
         1 * opts.getStorageClass() >> null
         1 * opts.getStorageEncryption() >> null
-<<<<<<< HEAD
-        1 * copy.getEnvScript() >>  null
-
-        script == '''
-                # aws helper
-                nxf_s3_upload() {
-                    local pattern=$1
-                    local s3path=$2
-                    for name in $(eval "ls -d $pattern");do
-                      if [[ -d "$name" ]]; then
-                        aws s3 cp $name $s3path/$name --quiet --recursive --storage-class STANDARD
-                      else
-                        aws s3 cp $name $s3path/$name --quiet --storage-class STANDARD
-                      fi
-                  done
-                }
-=======
->>>>>>> 635652f3
 
         script ==   '''
                     # aws helper
                     nxf_s3_upload() {
                         local pattern=$1
                         local s3path=$2
-                        for name in $pattern;do
+                        for name in $(eval "ls -d $pattern");do
                           if [[ -d "$name" ]]; then
                             aws s3 cp $name $s3path/$name --quiet --recursive --storage-class STANDARD
                           else
