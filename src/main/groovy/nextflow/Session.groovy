--- conflicted
+++ resolved
@@ -314,15 +314,9 @@
         log.debug "Session destroyed"
     }
 
-<<<<<<< HEAD
     final synchronized protected void cleanUp() {
-
+        log.trace "Shutdown: $shutdownCallbacks"
         List<Closure<Void>> all = new ArrayList<>(shutdownCallbacks)
-=======
-    final synchronized protected void shutdown() {
-        log.trace "Shutdown: $shutdownHooks"
-        List<Closure<Void>> all = new ArrayList<>(shutdownHooks)
->>>>>>> 112b4869
         for( def hook : all ) {
             try {
                 hook.call()
