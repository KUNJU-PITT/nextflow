/*
 * Copyright (c) 2013-2014, Centre for Genomic Regulation (CRG).
 * Copyright (c) 2013-2014, Paolo Di Tommaso and the respective authors.
 *
 *   This file is part of 'Nextflow'.
 *
 *   Nextflow is free software: you can redistribute it and/or modify
 *   it under the terms of the GNU General Public License as published by
 *   the Free Software Foundation, either version 3 of the License, or
 *   (at your option) any later version.
 *
 *   Nextflow is distributed in the hope that it will be useful,
 *   but WITHOUT ANY WARRANTY; without even the implied warranty of
 *   MERCHANTABILITY or FITNESS FOR A PARTICULAR PURPOSE.  See the
 *   GNU General Public License for more details.
 *
 *   You should have received a copy of the GNU General Public License
 *   along with Nextflow.  If not, see <http://www.gnu.org/licenses/>.
 */

package nextflow.processor
import groovy.util.logging.Slf4j
import nextflow.Session
import nextflow.executor.DrmaaExecutor
import nextflow.executor.Executor
import nextflow.executor.LocalExecutor
import nextflow.executor.LsfExecutor
import nextflow.executor.NopeExecutor
import nextflow.executor.ServiceName
import nextflow.executor.SgeExecutor
import nextflow.executor.SlurmExecutor
import nextflow.executor.SupportedScriptTypes
import nextflow.executor.PbsExecutor
import nextflow.script.BaseScript
import nextflow.script.ScriptType
import nextflow.script.TaskBody
import nextflow.util.ServiceDiscover

/**
 *
 * @author Paolo Di Tommaso <paolo.ditommaso@gmail.com>
 */
@Slf4j
class ProcessFactory {

    /*
     * Map the executor class to its 'friendly' name
     */
    final protected Map executorsMap = [
            'nope': NopeExecutor,
            'local': LocalExecutor,
            'sge':  SgeExecutor,
            'oge':  SgeExecutor,
            'lsf': LsfExecutor,
<<<<<<< HEAD
            'slurm': SlurmExecutor,
            'drmaa': DrmaaExecutor
=======
            'pbs': PbsExecutor,
            'slurm': SlurmExecutor
>>>>>>> 8ec5faea
    ]

    private final Session session

    private final Map config

    private BaseScript owner

    /* only for test -- do not use */
    protected ProcessFactory() {

    }

    ProcessFactory( BaseScript ownerScript, Session session, Map config = null ) {
        this.owner = ownerScript
        this.session = session
        this.config = config != null ? config : session.config

        // discover non-core executors
        for( Class<Executor> exec : ServiceDiscover.load(Executor).iterator() ) {
            log.debug "Discovered executor class: ${exec.name}"
            executorsMap.put(findNameByClass(exec), exec.name)
        }
    }

    /**
     * Extract the executor name by using the annotation {@code ServiceName} or fallback to simple classname
     * if the annotation is not provided
     *
     * @param clazz
     * @return
     */
    def static String findNameByClass( Class<Executor> clazz ) {
        def annotation = clazz.getAnnotation(ServiceName)
        if( annotation )
            return annotation.value()

        def name = clazz.getSimpleName().toLowerCase()
        if( name.endsWith('executor') ) {
            name = name.subSequence(0, name.size()-'executor'.length())
        }

        return name
    }

    protected Class<? extends Executor> loadExecutorClass(String executorName) {
        log.debug ">> processorType: '$executorName'"
        if( !executorName )
            return LocalExecutor

        def clazz =  executorsMap[executorName.toLowerCase()]
        if( !clazz )
            throw new IllegalArgumentException("Unknown executor name: $executorName")

        if( clazz instanceof Class )
            return clazz

        if( !(clazz instanceof String ) )
            throw new IllegalArgumentException("Not a valid executor class object: $clazz")

        // if the className is empty (because the 'processorType' does not map to any class, fallback to the 'processorType' itself)
        if( !clazz ) {
            clazz = executorName
        }

        log.debug "Loading executor class: ${clazz}"
        try {
            Thread.currentThread().getContextClassLoader().loadClass(clazz as String) as Class<Executor>
        }
        catch( Exception e ) {
            throw new IllegalArgumentException("Cannot find a valid class for specified executor: '${executorName}'")
        }

    }


    protected boolean isTypeSupported( ScriptType type, executor ) {

        if( executor instanceof Executor ) {
            executor = executor.class
        }

        if( executor instanceof Class ) {
            def annotation = executor.getAnnotation(SupportedScriptTypes)
            if( !annotation )
                throw new IllegalArgumentException("Specified argument is not a valid executor class: $executor -- Missing 'SupportedScriptTypes' annotation")

            return type in annotation.value()
        }

        throw new IllegalArgumentException("Specified argument is not a valid executor class: $executor")
    }

    /**
     * Create a task processor
     *
     * @param name The name of the process as defined in the script
     * @param body The process declarations provided by the user
     * @return The {@code Processor} instance
     */
    TaskProcessor createProcessor( String name, Closure body, Map options = null ) {
        assert body

        /*
         * check if exists 'attributes' defined in the 'process' scope for this process, e.g.
         *
         * process.$name.attribute1 = xxx
         * process.$name.attribute2 = yyy
         *
         */
        Map importantAttributes = null
        if( config.process instanceof Map && config.process['$'+name] instanceof Map ) {
            importantAttributes = (Map)config.process['$'+name]
        }

        // -- the config object
        def taskConfig = new TaskConfig(owner, importantAttributes)

        // -- set 'default' properties defined in the configuration file in the 'process' section
        if( config.process instanceof Map ) {
            config.process .each { String key, value ->
                if( key.startsWith('$')) return
                taskConfig.put(key,value)
            }
        }

        /*
         * options that may be passed along the process declaration e.g.
         *
         * process name ( x: 1, ... ) {
         *
         * }
         */

        options?.each { String key, value -> taskConfig.setProperty(key,value)}

        // -- set the task name in the config object
        if( name ) {
            taskConfig.name = name
        }

        // Invoke the code block, which will return the script closure to the executed
        // As side effect will set all the properties declaration in the 'taskConfig' object
        // Note: the config object is wrapped by a TaskConfigWrapper because it is required
        // to raise a MissingPropertyException when some values is missing, so that the Closure
        // will try to fallback on the owner object
        def script = new TaskConfigWrapper(taskConfig).with ( body ) as TaskBody
        if ( !script )
            throw new IllegalArgumentException("Missing script in the specified process block -- make sure it terminates with the script string to be executed")

        // load the executor to be used
        def execName = getExecutorName(taskConfig) ?: 'local'
        def execClass = loadExecutorClass(execName)

        if( !isTypeSupported(script.type, execClass) ) {
            log.warn "Process '$name' cannot be executed by '$execName' executor -- Using 'local' executor instead"
            execName = 'local'
            execClass = LocalExecutor.class
        }

        def execObj = execClass.newInstance()
        // inject the task configuration into the executor instance
        execObj.taskConfig = taskConfig
        execObj.session = session
        execObj.name = execName
        execObj.init()

        // create processor class
        def result = ParallelTaskProcessor.class.newInstance( execObj, session, owner, taskConfig, script )
        return result

    }

    /**
     * Find out the 'executor' to be used in the process definition or in teh session configuration object
     *
     * @param taskConfig
     */
    private getExecutorName(Map taskConfig) {
        log.trace ">> taskConfig $taskConfig"

        // create the processor object
        def result = taskConfig.executor?.toString()

        if( !result ) {
            if( session.config.executor instanceof String ) {
                result = session.config.executor
            }
            else if( session.config.executor?.name instanceof String ) {
                result = session.config.executor.name
            }
        }

        log.debug "<< taskConfig executor: $result"
        return result
    }
}<|MERGE_RESOLUTION|>--- conflicted
+++ resolved
@@ -52,13 +52,9 @@
             'sge':  SgeExecutor,
             'oge':  SgeExecutor,
             'lsf': LsfExecutor,
-<<<<<<< HEAD
-            'slurm': SlurmExecutor,
-            'drmaa': DrmaaExecutor
-=======
             'pbs': PbsExecutor,
+            'drmaa': DrmaaExecutor,
             'slurm': SlurmExecutor
->>>>>>> 8ec5faea
     ]
 
     private final Session session
